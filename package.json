{
  "name": "botkit",
  "version": "0.0.5",
  "description": "Building blocks for Building Bots",
  "main": "lib/Botkit.js",
  "dependencies": {
    "body-parser": "^1.14.2",
    "express": "^4.13.3",
    "jfs": "^0.2.6",
    "mustache": "^2.2.1",
    "request": "^2.67.0",
    "ws": "^1.0.0"
  },
  "devDependencies": {
    "node-env-file": "^0.1.8",
    "tap-spec": "^4.1.1",
<<<<<<< HEAD
    "tape": "^4.2.2",
    "winston": "^2.1.1"
=======
    "tape": "^4.4.0"
>>>>>>> 30ab7d82
  },
  "scripts": {
    "test": "node test/*-test.js | tap-spec"
  },
  "repository": {
    "type": "git",
    "url": "https://github.com/howdyai/botkit.git"
  },
  "bugs": {
    "url": "https://github.com/howdyai/botkit/issues"
  },
  "homepage": "http://howdy.ai/botkit",
  "keywords": [
    "bots",
    "chatbots",
    "slack"
  ],
  "author": "ben@xoxco.com",
  "license": "MIT"
}<|MERGE_RESOLUTION|>--- conflicted
+++ resolved
@@ -14,12 +14,8 @@
   "devDependencies": {
     "node-env-file": "^0.1.8",
     "tap-spec": "^4.1.1",
-<<<<<<< HEAD
-    "tape": "^4.2.2",
+    "tape": "^4.4.0",
     "winston": "^2.1.1"
-=======
-    "tape": "^4.4.0"
->>>>>>> 30ab7d82
   },
   "scripts": {
     "test": "node test/*-test.js | tap-spec"
