﻿// Copyright (c) Microsoft Corporation. All rights reserved.
// Licensed under the MIT License.

using System;
using System.Linq;
using System.Threading.Tasks;
using Microsoft.AspNetCore.Builder;
using Microsoft.AspNetCore.Hosting;
using Microsoft.Bot.Builder.Dialogs;
using Microsoft.Bot.Builder.Integration;
using Microsoft.Bot.Builder.Integration.AspNet.Core;
using Microsoft.Extensions.Configuration;
using Microsoft.Extensions.DependencyInjection;
using Microsoft.Extensions.Options;

namespace Microsoft.Bot.Builder.TestBot
{
    public class Startup
    {
        public Startup(IHostingEnvironment env)
        {
            var builder = new ConfigurationBuilder()
                .SetBasePath(env.ContentRootPath)
                .AddJsonFile("appsettings.json", optional: true, reloadOnChange: true)
                .AddJsonFile($"appsettings.{env.EnvironmentName}.json", optional: true)
                .AddEnvironmentVariables();

            Configuration = builder.Build();
        }

        public IConfiguration Configuration { get; }

        // This method gets called by the runtime. Use this method to add services to the container.
        public void ConfigureServices(IServiceCollection services)
        {
<<<<<<< HEAD
            services.AddSingleton(sp =>
            {
                IStorage dataStore = new MemoryStorage();

                var conversationState = new ConversationState(dataStore);

                var accessors = new TestBotAccessors
                {
                    ConversationDialogState = conversationState.CreateProperty<DialogState>("DialogState"),
                    ConversationState = new ConversationState(dataStore)
                };

                return accessors;
            });

            services.AddSingleton<IAdapterIntegration>(sp =>
            {
                var options = sp.GetRequiredService<IOptions<BotFrameworkOptions>>().Value;
                var accessors = sp.GetRequiredService<TestBotAccessors>();

                options.Middleware.Add(new AutoSaveStateMiddleware(accessors.ConversationState));
                options.Middleware.Add(new ShowTypingMiddleware());
=======
            //services.AddSingleton<IAdapterIntegration>(sp =>
            //{
            //    var options = sp.GetRequiredService<IOptions<BotFrameworkOptions>>().Value;
            //    var accessors = sp.GetRequiredService<TestBotAccessors>();

            //    options.Middleware.Add(new AutoSaveStateMiddleware(accessors.ConversationState));
            //    options.Middleware.Add(new ShowTypingMiddleware());
>>>>>>> e0f1f6bc

            //    var botFrameworkAdapter = new BotFrameworkAdapter(options.CredentialProvider, options.ChannelProvider, options.ConnectorClientRetryPolicy, options.HttpClient)
            //    {
            //        OnTurnError = options.OnTurnError,
            //    };

            //    foreach (var middleware in options.Middleware)
            //    {
            //        botFrameworkAdapter.Use(middleware);
            //    }

            //    //return botFrameworkAdapter;

            //    return new InteceptorAdapter(botFrameworkAdapter);
            //});

            IStorage dataStore = new MemoryStorage();
            var conversationState = new ConversationState(dataStore);

            var accessors = new TestBotAccessors
            {
                ConversationDialogState = conversationState.CreateProperty<DialogState>("DialogState"),
                ConversationState = conversationState
            };

            services.AddBot<IBot>(
                (IServiceProvider sp) =>
                {
                    return new TestBot(accessors);
                },
                (BotFrameworkOptions options) =>
                {
                    options.OnTurnError = async (turnContext, exception) =>
                    {
                        await conversationState.ClearStateAsync(turnContext);
                        await conversationState.SaveChangesAsync(turnContext);
                    };
                    options.Middleware.Add(new AutoSaveStateMiddleware(conversationState));
                });

            //services.AddBot<TestBot>(options =>
            //{
            //    IStorage dataStore = new MemoryStorage();
            //    options.State.Add(new ConversationState(dataStore));
            //    options.Middleware.Add(new AutoSaveStateMiddleware(options.State.ToArray()));
            //    options.Middleware.Add(new ShowTypingMiddleware());
            //});
        }

        // This method gets called by the runtime. Use this method to configure the HTTP request pipeline.
        public void Configure(IApplicationBuilder app, IHostingEnvironment env)
        {
            if (env.IsDevelopment())
            {
                app.UseDeveloperExceptionPage();
            }

            app.UseDefaultFiles()
                .UseStaticFiles()
                .UseBotFramework();
        }
    }
}<|MERGE_RESOLUTION|>--- conflicted
+++ resolved
@@ -33,30 +33,6 @@
         // This method gets called by the runtime. Use this method to add services to the container.
         public void ConfigureServices(IServiceCollection services)
         {
-<<<<<<< HEAD
-            services.AddSingleton(sp =>
-            {
-                IStorage dataStore = new MemoryStorage();
-
-                var conversationState = new ConversationState(dataStore);
-
-                var accessors = new TestBotAccessors
-                {
-                    ConversationDialogState = conversationState.CreateProperty<DialogState>("DialogState"),
-                    ConversationState = new ConversationState(dataStore)
-                };
-
-                return accessors;
-            });
-
-            services.AddSingleton<IAdapterIntegration>(sp =>
-            {
-                var options = sp.GetRequiredService<IOptions<BotFrameworkOptions>>().Value;
-                var accessors = sp.GetRequiredService<TestBotAccessors>();
-
-                options.Middleware.Add(new AutoSaveStateMiddleware(accessors.ConversationState));
-                options.Middleware.Add(new ShowTypingMiddleware());
-=======
             //services.AddSingleton<IAdapterIntegration>(sp =>
             //{
             //    var options = sp.GetRequiredService<IOptions<BotFrameworkOptions>>().Value;
@@ -64,7 +40,6 @@
 
             //    options.Middleware.Add(new AutoSaveStateMiddleware(accessors.ConversationState));
             //    options.Middleware.Add(new ShowTypingMiddleware());
->>>>>>> e0f1f6bc
 
             //    var botFrameworkAdapter = new BotFrameworkAdapter(options.CredentialProvider, options.ChannelProvider, options.ConnectorClientRetryPolicy, options.HttpClient)
             //    {
