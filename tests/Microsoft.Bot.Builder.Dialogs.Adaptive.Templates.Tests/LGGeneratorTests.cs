--- conflicted
+++ resolved
@@ -28,11 +28,8 @@
     {
         public LGGeneratorTests()
         {
-<<<<<<< HEAD
             Expression.Functions.Clear();
-=======
             ComponentRegistration.Add(new DialogsComponentRegistration());
->>>>>>> 63576404
             ComponentRegistration.Add(new DeclarativeComponentRegistration());
             ComponentRegistration.Add(new AdaptiveComponentRegistration());
             ComponentRegistration.Add(new AdaptiveTestingComponentRegistration());
