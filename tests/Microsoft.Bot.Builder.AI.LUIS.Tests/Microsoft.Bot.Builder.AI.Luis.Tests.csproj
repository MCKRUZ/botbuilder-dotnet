﻿<Project Sdk="Microsoft.NET.Sdk">

  <PropertyGroup>
    <TargetFramework>netcoreapp2.1</TargetFramework>
    <IsPackable>false</IsPackable>
    <GenerateDocumentationFile>false</GenerateDocumentationFile>
  </PropertyGroup>

  <ItemGroup>
    <PackageReference Include="Microsoft.NET.Test.Sdk" Version="16.1.1" />
<<<<<<< HEAD
=======
    <PackageReference Include="Moq" Version="4.11.0" />
>>>>>>> 71a95281
    <PackageReference Include="MSTest.TestAdapter" Version="1.4.0" />
    <PackageReference Include="MSTest.TestFramework" Version="1.4.0" />
    <PackageReference Include="RichardSzalay.MockHttp" Version="5.0.0" />
    <PackageReference Include="xunit" Version="2.4.1" />
    <PackageReference Include="xunit.runner.visualstudio" Version="2.4.1">
      <PrivateAssets>all</PrivateAssets>
      <IncludeAssets>runtime; build; native; contentfiles; analyzers; buildtransitive</IncludeAssets>
    </PackageReference>
  </ItemGroup>

  <ItemGroup>
    <ProjectReference Include="..\..\libraries\Microsoft.Bot.Builder.AI.LUIS\Microsoft.Bot.Builder.AI.LUIS.csproj" />
    <ProjectReference Include="..\..\libraries\Microsoft.Bot.Builder.LanguageGeneration.Renderer\Microsoft.Bot.Builder.LanguageGeneration.Renderer.csproj" />
    <ProjectReference Include="..\Microsoft.Bot.Builder.Tests\Microsoft.Bot.Builder.Tests.csproj" />
  </ItemGroup>

  <ItemGroup>
    <Reference Include="System">
      <HintPath>System</HintPath>
    </Reference>
  </ItemGroup>

  <ItemGroup>
    <None Update="TestData\*">
      <CopyToOutputDirectory>PreserveNewest</CopyToOutputDirectory>
    </None>
  </ItemGroup>
</Project><|MERGE_RESOLUTION|>--- conflicted
+++ resolved
@@ -8,10 +8,7 @@
 
   <ItemGroup>
     <PackageReference Include="Microsoft.NET.Test.Sdk" Version="16.1.1" />
-<<<<<<< HEAD
-=======
     <PackageReference Include="Moq" Version="4.11.0" />
->>>>>>> 71a95281
     <PackageReference Include="MSTest.TestAdapter" Version="1.4.0" />
     <PackageReference Include="MSTest.TestFramework" Version="1.4.0" />
     <PackageReference Include="RichardSzalay.MockHttp" Version="5.0.0" />
