--- conflicted
+++ resolved
@@ -18,17 +18,8 @@
 {
     public class FacebookAdapterTests
     {
-<<<<<<< HEAD
-        private readonly FacebookAdapterOptions _testOptions = new FacebookAdapterOptions("Test", "Test", "Test");
-
-        public FacebookAdapterTests()
-        {
-            _testOptions.VerifyIncomingRequests = false;
-        }
-=======
         private readonly FacebookClientWrapperOptions _testOptions = new FacebookClientWrapperOptions("Test", "Test", "Test");
         private readonly FacebookAdapterOptions _adapterOptions = new FacebookAdapterOptions() { VerifyIncomingRequests = false };
->>>>>>> 1536ea51
 
         [Fact]
         public void ConstructorWithArgumentsShouldSucceed()
@@ -152,11 +143,7 @@
         [Fact]
         public async Task ProcessAsyncShouldThrowExceptionWithUnverifiedSignature()
         {
-<<<<<<< HEAD
-            var testOptionsVerifyEnabled = new FacebookAdapterOptions("Test", "Test", "Test")
-=======
             var testOptionsVerifyEnabled = new FacebookAdapterOptions()
->>>>>>> 1536ea51
             {
                 VerifyIncomingRequests = true
             };
