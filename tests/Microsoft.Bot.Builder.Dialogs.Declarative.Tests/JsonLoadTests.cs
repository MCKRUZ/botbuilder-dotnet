--- conflicted
+++ resolved
@@ -194,21 +194,14 @@
         }
 
         [TestMethod]
-<<<<<<< HEAD
         public async Task JsonDialogLoad_ToDoBot()
         {
             string json = File.ReadAllText(samplesDirectory + @"Planning - ToDoBot\TodoBot.main.dialog");
-=======
-        public async Task JsonDialogLoad_HttpRequest()
-        {
-            string json = File.ReadAllText(samplesDirectory + @"Planning 11 - HttpRequest\HttpRequest.main.dialog");
->>>>>>> 74d1c4e7
-
-            Factory.Register("Microsoft.RuleRecognizer", typeof(RuleRecognizer));
-
-            await BuildTestFlow(json)
-            .Send(new Activity(ActivityTypes.ConversationUpdate, membersAdded: new List<ChannelAccount>() { new ChannelAccount("bot", "Bot") }))
-<<<<<<< HEAD
+
+            Factory.Register("Microsoft.RuleRecognizer", typeof(RuleRecognizer));
+
+            await BuildTestFlow(json)
+            .Send(new Activity(ActivityTypes.ConversationUpdate, membersAdded: new List<ChannelAccount>() { new ChannelAccount("bot", "Bot") }))
             .Send("hello")
             .AssertReply("Hi! I'm a ToDo bot. Say \"add a todo named first\" to get started.")
             .Send("add a todo named first")
@@ -225,7 +218,17 @@
             .AssertReply("Successfully removed a todo named \"second\"")
             .Send("show todos")
             .AssertReply("Here are your todos: \n\n- first\n- third\n")
-=======
+            .StartTestAsync();
+        }
+
+        public async Task JsonDialogLoad_HttpRequest()
+        {
+            string json = File.ReadAllText(samplesDirectory + @"Planning 11 - HttpRequest\HttpRequest.main.dialog");
+
+            Factory.Register("Microsoft.RuleRecognizer", typeof(RuleRecognizer));
+
+            await BuildTestFlow(json)
+            .Send(new Activity(ActivityTypes.ConversationUpdate, membersAdded: new List<ChannelAccount>() { new ChannelAccount("bot", "Bot") }))
             .Send("Hello")
             .AssertReply("Welcome! Here is a http request sample, please enter a name for you visual pet.")
             .Send("TestPetName")
@@ -235,7 +238,6 @@
             .AssertReply("Now try to specify the id of your pet, and I will help your find it out from the store.")
             .Send("12121")
             .AssertReply("Great! I found your pet named \"TestPetName\"")
->>>>>>> 74d1c4e7
             .StartTestAsync();
         }
 
