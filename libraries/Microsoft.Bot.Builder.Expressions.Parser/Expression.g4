--- conflicted
+++ resolved
@@ -18,11 +18,7 @@
     | NUMBER                                  #numericAtom
     | STRING                                  #stringAtom
     | IDENTIFIER                              #idAtom
-<<<<<<< HEAD
-    | ('#'|'@'|'$'|'%'|'^'|'~') IDENTIFIER    #shortHandExp
-=======
-    | ('#'|'@'|'@@'|'$'|'%'|'^') IDENTIFIER   #shortHandExp
->>>>>>> d47851a7
+    | ('#'|'@'|'@@'|'$'|'%'|'^'|'~') IDENTIFIER   #shortHandExp
     | primaryExpression '.' IDENTIFIER        #memberAccessExp
     | primaryExpression '(' argsList? ')'     #funcInvokeExp
     | primaryExpression '[' expression ']'    #indexAccessExp
