--- conflicted
+++ resolved
@@ -927,24 +927,16 @@
         // * Property: Which property should an entity go to?  Resolve by expected, then ask.
 
         // Combine entity values and $instance meta-data
-<<<<<<< HEAD
-
-        private Dictionary<string, List<EntityInfo>> NormalizeEntities(ActionContext context)
-=======
         private Dictionary<string, List<EntityInfo>> NormalizeEntities(ActionContext actionContext)
->>>>>>> 6a37104d
-        {
+        {
+            var dcState = context.GetState();
             var entityToInfo = new Dictionary<string, List<EntityInfo>>();
-            var text = actionContext.State.GetValue<string>(TurnPath.Recognized + ".text");
-            if (actionContext.State.TryGetValue<dynamic>(TurnPath.Recognized + ".entities", out var entities))
-            {
-<<<<<<< HEAD
+            var text = dcState.GetValue<string>(TurnPath.Recognized + ".text");
+            if (dcState.TryGetValue<dynamic>(TurnPath.Recognized + ".entities", out var entities))
+            {
                 var turn = dcState.GetValue<uint>(DialogPath.EventCounter);
                 var operations = dialogSchema.Schema["$operations"]?.ToObject<List<string>>() ?? new List<string>();
                 var defaultOp = dcState.GetValue<string>(DialogPath.ExpectedOperation) ?? dialogSchema.Schema["$defaultOperation"]?.ToObject<string>() ?? string.Empty;
-=======
-                var turn = actionContext.State.GetValue<uint>(DialogPath.EventCounter);
->>>>>>> 6a37104d
                 var metaData = entities["$instance"];
                 foreach (var entry in entities)
                 {
