﻿// Licensed under the MIT License.
// Copyright (c) Microsoft Corporation. All rights reserved.

using System;
using System.Collections.Generic;
using System.IO;
using System.Linq;
using System.Runtime.CompilerServices;
using System.Threading;
using System.Threading.Tasks;
using Microsoft.Bot.Builder.Dialogs.Adaptive.Rules;
using Microsoft.Bot.Builder.Dialogs.Adaptive.Selectors;
using Microsoft.Bot.Builder.Dialogs.Debugging;
using Microsoft.Bot.Builder.Expressions;
using Microsoft.Bot.Schema;
using Newtonsoft.Json.Linq;
using static Microsoft.Bot.Builder.Dialogs.Debugging.DebugSupport;

namespace Microsoft.Bot.Builder.Dialogs.Adaptive
{

    /// <summary>
    /// The Adaptive Dialog models conversation using events and rules to adapt dynamicaly to changing conversation flow
    /// </summary>
    public class AdaptiveDialog : DialogContainer
    {
        private string changeKey = Guid.NewGuid().ToString();
        private const string adaptiveStateKey = "adaptiveDialogState";

        private bool installedDependencies = false;

        protected DialogSet runDialogs = new DialogSet(); // Used by the Run method

        public IStatePropertyAccessor<BotState> BotState { get; set; }

        public IStatePropertyAccessor<Dictionary<string, object>> UserState { get; set; }

        /// <summary>
        /// Recognizer for processing incoming user input 
        /// </summary>
        public IRecognizer Recognizer { get; set; }

        /// <summary>
        /// Language Generator override
        /// </summary>
        public ILanguageGenerator Generator { get; set; }

        /// <summary>
        /// Gets or sets the steps to execute when the dialog begins
        /// </summary>
        public List<IDialog> Steps { get; set; } = new List<IDialog>();

        /// <summary>
        /// Rules for handling events to dynamic modifying the executing plan 
        /// </summary>
        public virtual List<IRule> Rules { get; set; } = new List<IRule>();

        /// <summary>
        /// Gets or sets the policty to Automatically end the dialog when there are no steps to execute
        /// </summary>
        /// <remarks>
        /// If true, when there are no steps to execute the current dialog will end
        /// If false, when there are no steps to execute the current dialog will simply end the turn and still be active
        /// </remarks>
        public bool AutoEndDialog { get; set; } = true;

        /// <summary>
        /// Gets or sets the selector for picking the possible rules to execute.
        /// </summary>
        public IRuleSelector Selector { get; set; }

        public override IBotTelemetryClient TelemetryClient
        {
            get
            {
                return base.TelemetryClient;
            }
            set
            {
                var client = value ?? new NullBotTelemetryClient();
                _dialogs.TelemetryClient = client;
                base.TelemetryClient = client;
            }
        }

        public AdaptiveDialog(string dialogId = null, [CallerFilePath] string callerPath = "", [CallerLineNumber] int callerLine = 0)
            : base(dialogId)
        {
            this.RegisterSourceLocation(callerPath, callerLine);
        }

        public override async Task<DialogTurnResult> BeginDialogAsync(DialogContext dc, object options = null, CancellationToken cancellationToken = default(CancellationToken))
        {

            if (options is CancellationToken)
            {
                throw new ArgumentException($"{nameof(options)} should not ever be a cancellation token");
            }

            lock (this)
            {
                if (!installedDependencies)
                {
                    installedDependencies = true;

                    AddDialog(this.Steps.ToArray());

                    foreach (var rule in this.Rules)
                    {
                        AddDialog(rule.Steps.ToArray());
                    }

                    // Wire up selector
                    if (this.Selector == null)
                    {
                        // Default to most specific then first
                        this.Selector = new MostSpecificSelector
                        {
                            Selector = new FirstSelector()
                        };
                    }
                    this.Selector.Initialize(this.Rules, true);
                }
            }

            var activeDialogState = dc.ActiveDialog.State as Dictionary<string, object>;
            activeDialogState[adaptiveStateKey] = new AdaptiveDialogState();
            var state = activeDialogState[adaptiveStateKey] as AdaptiveDialogState;

            // Persist options to dialog state
            state.Options = options ?? new Dictionary<string, object>();

            // Initialize 'result' with any initial value
            if (state.Options.GetType() == typeof(Dictionary<string, object>) && (state.Options as Dictionary<string, object>).ContainsKey("value"))
            {
                state.Result = state.Options["value"];
            }

            // Evaluate rules and queue up step changes
            var dialogEvent = new DialogEvent()
            {
                Name = AdaptiveEvents.BeginDialog,
                Value = options,
                Bubble = false
            };

            await this.OnDialogEventAsync(dc, dialogEvent, cancellationToken).ConfigureAwait(false);

            // Continue step execution
            return await this.ContinueStepsAsync(dc, cancellationToken).ConfigureAwait(false);
        }

        public override async Task<DialogTurnResult> ContinueDialogAsync(DialogContext dc, CancellationToken cancellationToken = default(CancellationToken))
        {
            // Continue step execution
            return await ContinueStepsAsync(dc, cancellationToken).ConfigureAwait(false);
        }

        protected override async Task<bool> OnPreBubbleEvent(DialogContext dc, DialogEvent dialogEvent, CancellationToken cancellationToken = default(CancellationToken))
        {
            var sequence = this.ToSequenceContext(dc);

            // Process event and queue up any potential interruptions
            return await this.ProcessEventAsync(sequence, dialogEvent, true, cancellationToken).ConfigureAwait(false);
        }

        protected override async Task<bool> OnPostBubbleEvent(DialogContext dc, DialogEvent dialogEvent, CancellationToken cancellationToken = default(CancellationToken))
        {
            var sequence = this.ToSequenceContext(dc);

            // Process event and queue up any potential interruptions
            return await this.ProcessEventAsync(sequence, dialogEvent, false, cancellationToken).ConfigureAwait(false);
        }

        protected async Task<bool> ProcessEventAsync(SequenceContext sequence, DialogEvent dialogEvent, bool preBubble, CancellationToken cancellationToken = default(CancellationToken))
        {
            // Save into turn
            sequence.State.SetValue($"turn.dialogEvent", dialogEvent);
            sequence.State.SetValue($"turn.dialogEvents.{dialogEvent.Name}", dialogEvent.Value);

            // Look for triggered rule
            var handled = await this.QueueFirstMatchAsync(sequence, dialogEvent, preBubble, cancellationToken).ConfigureAwait(false);

            if (handled)
            {
                return true;
            }

            // Default processing
            if (preBubble)
            {
                switch (dialogEvent.Name)
                {
                    case AdaptiveEvents.BeginDialog:
                        if (this.Steps.Any())
                        {
                            // Initialize plan with steps
                            var changes = new StepChangeList()
                            {
                                ChangeType = StepChangeTypes.InsertSteps,
                                Steps = new List<StepState>()
                            };

                            this.Steps.ForEach(
                                s => changes.Steps.Add(
                                    new StepState()
                                    {
                                        DialogId = s.Id,
                                        DialogStack = new List<DialogInstance>()
                                    }));

                            sequence.QueueChanges(changes);
                            handled = true;
                        }
                        else
                        {
                            // Emit leading ActivityReceived event
                            handled = await this.ProcessEventAsync(
                                sequence,
                                new DialogEvent()
                                {
                                    Name = AdaptiveEvents.ActivityReceived,
                                    Bubble = false
                                },
                                true,
                                cancellationToken).ConfigureAwait(false);
                        }

                        break;

                    case AdaptiveEvents.ActivityReceived:

                        var activity = sequence.Context.Activity;

                        if (activity.Type == ActivityTypes.Message)
                        {
                            // Clear any recognizer results
                            sequence.State.SetValue("turn.recognized", null);

                            // Recognize utterance
                            var recognized = await this.OnRecognize(sequence, cancellationToken).ConfigureAwait(false);

                            sequence.State.SetValue("turn.recognized", recognized);

                            // Emit leading RecognizedIntent event
                            handled = await this.ProcessEventAsync(
                                sequence,
                                new DialogEvent()
                                {
                                    Name = AdaptiveEvents.RecognizedIntent,
                                    Value = recognized,
                                    Bubble = false
                                },
                                true,
                                cancellationToken).ConfigureAwait(false);
                        }
                        else if (activity.Type == ActivityTypes.Event)
                        {
                            // Emit trailing edge of named event that was received
                            handled = await this.ProcessEventAsync(
                                sequence,
                                new DialogEvent()
                                {
                                    Name = activity.Name,
                                    Value = activity.Value,
                                    Bubble = false
                                },
                                true,
                                cancellationToken).ConfigureAwait(false);
                        }

                        else if (activity.Type == ActivityTypes.ConversationUpdate)
                        {
                            var membersAdded = sequence.State.GetValue<List<ChannelAccount>>("turn.membersAdded", null);
                            if (membersAdded != null && membersAdded.Any())
                            {
                                // Emit trailing ConversationMembersAdded event
                                handled = await this.ProcessEventAsync(
                                    sequence,
                                    new DialogEvent()
                                    {
                                        Name = AdaptiveEvents.ConversationMembersAdded,
                                        Value = membersAdded,
                                        Bubble = false
                                    },
                                    true,
                                    cancellationToken).ConfigureAwait(false);
                            }
                        }
                        
                        break;
                }
            }
            else
            {
                switch (dialogEvent.Name)
                {
                    case AdaptiveEvents.BeginDialog:
                        handled = await this.ProcessEventAsync(
                                sequence,
                                new DialogEvent()
                                {
                                    Name = AdaptiveEvents.ActivityReceived,
                                    Bubble = false
                                },
                                false,
                                cancellationToken).ConfigureAwait(false);
                        break;

                    case AdaptiveEvents.ActivityReceived:

                        var activity = sequence.Context.Activity;
                        var membersAdded = sequence.State.GetValue<List<ChannelAccount>>("turn.membersAdded", null);

                        if (activity.Type == ActivityTypes.Message)
                        {
                            // Clear recognizer results
                            sequence.State.SetValue("turn.recognized", null);


                            // Empty sequence?
                            if (!sequence.Steps.Any())
                            {
                                // Emit trailing unknownIntent event
                                handled = await this.ProcessEventAsync(
                                sequence,
                                new DialogEvent()
                                {
                                    Name = AdaptiveEvents.UnknownIntent,
                                    Bubble = false
                                },
                                false,
                                cancellationToken).ConfigureAwait(false);
                            }
                            else
                            {
                                handled = false;
                            }
                        }
                        else if (activity.Type == ActivityTypes.Event)
                        {
                            // Emit trailing edge of named event that was received
                            handled = await this.ProcessEventAsync(
                                sequence,
                                new DialogEvent()
                                {
                                    Name = activity.Name,
                                    Value = activity.Value,
                                    Bubble = false
                                },
                                false,
                                cancellationToken).ConfigureAwait(false);
                        }
                        else if (activity.Type == ActivityTypes.ConversationUpdate && membersAdded != null && membersAdded.Any())
                        {
                            // Emit trailing conversation members added event
                            handled = await this.ProcessEventAsync(
                                sequence,
                                new DialogEvent()
                                {
                                    Name = activity.Name,
                                    Value = activity.Value,
                                    Bubble = false
                                },
                                false,
                                cancellationToken).ConfigureAwait(false);
                        }

                        break;
                }
            }

            return handled;
        }

        public override async Task<DialogTurnResult> ResumeDialogAsync(DialogContext dc, DialogReason reason, object result = null, CancellationToken cancellationToken = default(CancellationToken))
        {
            if (result is CancellationToken)
            {
                throw new ArgumentException($"{nameof(result)} cannot be a cancellation token");
            }

            // Containers are typically leaf nodes on the stack but the dev is free to push other dialogs
            // on top of the stack which will result in the container receiving an unexpected call to
            // resumeDialog() when the pushed on dialog ends.
            // To avoid the container prematurely ending we need to implement this method and simply
            // ask our inner dialog stack to re-prompt.
            await RepromptDialogAsync(dc.Context, dc.ActiveDialog).ConfigureAwait(false);

            return Dialog.EndOfTurn;
        }

        public override async Task RepromptDialogAsync(ITurnContext turnContext, DialogInstance instance, CancellationToken cancellationToken = default(CancellationToken))
        {
            // Forward to current sequence step
            var state = (instance.State as Dictionary<string, object>)[adaptiveStateKey] as AdaptiveDialogState;

            if (state.Steps.Any())
            {
                // We need to mockup a DialogContext so that we can call RepromptDialog
                // for the active step
                var stepDc = new DialogContext(_dialogs, turnContext, state.Steps[0], new Dictionary<string, object>(), new Dictionary<string, object>());
                await stepDc.RepromptDialogAsync(cancellationToken).ConfigureAwait(false);
            }
        }

        public void AddRule(IRule rule)
        {
            rule.Steps.ForEach(s => _dialogs.Add(s));
            this.Rules.Add(rule);
        }

        public void AddRules(IEnumerable<IRule> rules)
        {
            foreach (var rule in rules)
            {
                this.AddRule(rule);
            }
        }

        public void AddDialog(IEnumerable<IDialog> dialogs)
        {
            foreach (var dialog in dialogs)
            {
                this._dialogs.Add(dialog);
            }
        }

        protected override string OnComputeId()
        {
            if (DebugSupport.SourceRegistry.TryGetValue(this, out var range))
            {
                return $"AdaptiveDialog({Path.GetFileName(range.Path)}:{range.Start.LineIndex})";
            }
            return $"AdaptiveDialog[{this.BindingPath()}]";
        }

        public async Task<BotTurnResult> OnTurnAsync(ITurnContext context, StoredBotState storedState, CancellationToken cancellationToken = default(CancellationToken))
        {
            var saveState = false;
            var keys = ComputeKeys(context);
            var storage = context.TurnState.Get<IStorage>();

            if (storedState == null)
            {
                storedState = await LoadBotState(storage, keys).ConfigureAwait(false);
                saveState = true;
            }

            lock (runDialogs)
            {
                if (runDialogs.GetDialogs().Count() == 0)
                {
                    // Create DialogContext
                    this.runDialogs.Add(this);
                }
            }

            var dc = new DialogContext(runDialogs,
                context,
                new DialogState()
                {
                    ConversationState = storedState.ConversationState,
                    UserState = storedState.UserState,
                    DialogStack = storedState.DialogStack
                },
                conversationState: storedState.ConversationState,
                userState: storedState.UserState);

            // Dispatch ActivityReceived event
            // This will queue up any interruptions
            await dc.EmitEventAsync(AdaptiveEvents.ActivityReceived, null, true, true).ConfigureAwait(false);

            // Continue execution
            // This will apply any queued up interruptions and execute the current / next step(s)
            var result = await dc.ContinueDialogAsync(cancellationToken).ConfigureAwait(false);

            if (result.Status == DialogTurnStatus.Empty)
            {
                result = await dc.BeginDialogAsync(this.Id, cancellationToken: cancellationToken).ConfigureAwait(false);
            }

            if (saveState)
            {
                await SaveBotState(storage, storedState, keys).ConfigureAwait(false);
                return new BotTurnResult()
                {
                    TurnResult = result,
                };
            }
            else
            {
                return new BotTurnResult()
                {
                    TurnResult = result,
                    NewState = storedState,
                };
            }
        }

        private static async Task<StoredBotState> LoadBotState(IStorage storage, BotStateStorageKeys keys)
        {
            var data = await storage.ReadAsync(new[] { keys.UserState, keys.ConversationState, keys.DialogState }).ConfigureAwait(false);

            return new StoredBotState()
            {
                UserState = data.ContainsKey(keys.UserState) ? data[keys.UserState] as Dictionary<string, object> : new Dictionary<string, object>(),
                ConversationState = data.ContainsKey(keys.ConversationState) ? data[keys.ConversationState] as Dictionary<string, object> : new Dictionary<string, object>(),
                DialogStack = data.ContainsKey(keys.DialogState) ? data[keys.DialogState] as List<DialogInstance> : new List<DialogInstance>(),
            };
        }

        private static async Task SaveBotState(IStorage storage, StoredBotState newState, BotStateStorageKeys keys) => await storage.WriteAsync(new Dictionary<string, object>()
            {
                { keys.UserState, newState.UserState},
                { keys.ConversationState, newState.ConversationState},
                { keys.DialogState, newState.DialogStack}
            });

        private static BotStateStorageKeys ComputeKeys(ITurnContext context)
        {
            // Get channel, user and conversation ids
            var activity = context.Activity;
            var channelId = activity.ChannelId;
            var userId = activity.From?.Id;
            var conversationId = activity.Conversation?.Id;

            // Patch user id if needed
            if (activity.Type == ActivityTypes.ConversationUpdate)
            {
                var members = activity.MembersAdded ?? activity.MembersRemoved ?? new List<ChannelAccount>();
                var nonRecipients = members.Where(m => m.Id != activity.Recipient.Id);
                var found = userId != null ? nonRecipients.FirstOrDefault(r => r.Id == userId) : null;

                if (found == null && members.Count > 0)
                {
                    userId = nonRecipients.FirstOrDefault()?.Id ?? userId;
                }
            }

            // Verify ids were found
            if (userId == null)
            {
                throw new Exception("PlanningDialog: unable to load the bots state.The users ID couldn't be found.");
            }

            if (conversationId == null)
            {
                throw new Exception("PlanningDialog: unable to load the bots state. The conversations ID couldn't be found.");
            }

            // Return storage keys
            return new BotStateStorageKeys()
            {
                UserState = $"{channelId}/users/{userId}",
                ConversationState = $"{channelId}/conversations/{conversationId}",
                DialogState = $"{channelId}/dialog/{conversationId}",
            };
        }

        public override DialogContext CreateChildContext(DialogContext dc)
        {
            var activeDialogState = dc.ActiveDialog.State as Dictionary<string, object>;
            var state = activeDialogState[adaptiveStateKey] as AdaptiveDialogState;

            if (state == null)
            {
                state = new AdaptiveDialogState();
                activeDialogState[adaptiveStateKey] = state;
            }

            if (state.Steps != null && state.Steps.Any())
            {
                var ctx = new SequenceContext(this._dialogs, dc, state.Steps.First(), state.Steps, changeKey);
                ctx.Parent = dc;
                return ctx;
            }
            
            return null;
        }

        private string GetUniqueInstanceId(DialogContext dc)
        {
            return dc.Stack.Count > 0 ? $"{dc.Stack.Count}:{dc.ActiveDialog.Id}" : string.Empty;
        }

        protected async Task<DialogTurnResult> ContinueStepsAsync(DialogContext dc, CancellationToken cancellationToken)
        {
            // Apply any queued up changes
            var sequence = this.ToSequenceContext(dc);
            await sequence.ApplyChangesAsync(cancellationToken).ConfigureAwait(false);

            // Get a unique instance ID for the current stack entry.
            // We need to do this because things like cancellation can cause us to be removed
            // from the stack and we want to detect this so we can stop processing steps.
            var instanceId = this.GetUniqueInstanceId(sequence);

            var step = this.CreateChildContext(sequence) as SequenceContext;

            if (step != null)
            {
<<<<<<< HEAD
                // Continue current step
                var result = await step.ContinueDialogAsync(cancellationToken).ConfigureAwait(false);
=======
                var consultation = await step.ConsultDialogAsync();
                return new DialogConsultation()
                {
                    Desire = consultation?.Desire ?? DialogConsultationDesire.CanProcess,
                    Processor = async (dc) =>
                    {
                        // set context
                        if (this.Generator != null)
                        {
                            dc.Context.TurnState.Set<ILanguageGenerator>(this.Generator);
                        }

                        // Continue current step
                        var result = consultation != null ? await consultation.Processor(step).ConfigureAwait(false) : new DialogTurnResult(DialogTurnStatus.Empty);
>>>>>>> 8c356103

                // Start step if not continued
                if (result.Status == DialogTurnStatus.Empty && GetUniqueInstanceId(sequence) == instanceId)
                {
                    var nextStep = step.Steps.First();

                    // TODO: NextStep does not have options because it is IDialog. Figure out Options propagation.
                    result = await step.BeginDialogAsync(nextStep.DialogId, null, cancellationToken).ConfigureAwait(false);
                }

                // Increment turns step count
                // This helps dialogs being resumed from an interruption to determine if they
                // should re-prompt or not.
                var stepCount = sequence.State.GetValue<int>("turn.stepCount", 0);
                sequence.State.SetValue("turn.stepCount", stepCount + 1);

                // Is the step waiting for input or were we cancelled?
                if (result.Status == DialogTurnStatus.Waiting || this.GetUniqueInstanceId(sequence) != instanceId)
                {
                    return result;
                }

                // End current step
                await this.EndCurrentStepAsync(sequence, cancellationToken).ConfigureAwait(false);

                // Execute next step
                // We call continueDialog() on the root dialog to ensure any changes queued up
                // by the previous steps are applied.
                DialogContext root = sequence;
                while (root.Parent != null)
                {
                    root = root.Parent;
                }

                return await root.ContinueDialogAsync(cancellationToken).ConfigureAwait(false);
            }
            else
            {
                return await this.OnEndOfStepsAsync(sequence, cancellationToken).ConfigureAwait(false);
            }
        }

        protected async Task<bool> EndCurrentStepAsync(SequenceContext sequence, CancellationToken cancellationToken = default(CancellationToken))
        {
            if (sequence.Steps.Any())
            {
                sequence.Steps.RemoveAt(0);

                if (!sequence.Steps.Any())
                {
                    await sequence.EmitEventAsync(AdaptiveEvents.SequenceEnded, null, false, false, cancellationToken).ConfigureAwait(false);
                }
            }

            return false;
        }

        protected async Task<DialogTurnResult> OnEndOfStepsAsync(SequenceContext sequence, CancellationToken cancellationToken = default(CancellationToken))
        {
            // End dialog and return result
            if (sequence.ActiveDialog != null)
            {
                if (this.ShouldEnd(sequence))
                {
                    var state = (sequence.ActiveDialog.State as Dictionary<string, object>)[adaptiveStateKey] as AdaptiveDialogState;
                    return await sequence.EndDialogAsync(state.Result, cancellationToken).ConfigureAwait(false);
                }
                else
                {
                    return Dialog.EndOfTurn;
                }
            }
            else
            {
                return new DialogTurnResult(DialogTurnStatus.Cancelled);
            }
        }

        protected async Task<RecognizerResult> OnRecognize(SequenceContext planning, CancellationToken cancellationToken = default(CancellationToken))
        {
            var context = planning.Context;
            if (Recognizer != null)
            {
                await planning.DebuggerStepAsync(Recognizer, DialogContext.DialogEvents.OnRecognize, cancellationToken).ConfigureAwait(false);
                var result = await Recognizer.RecognizeAsync(context, cancellationToken).ConfigureAwait(false);
                // only allow one intent 
                var topIntent = result.GetTopScoringIntent();
                result.Intents.Clear();
                result.Intents.Add(topIntent.intent, new IntentScore() { Score = topIntent.score });
                return result;
            }
            else
            {
                return new RecognizerResult()
                {
                    Text = context.Activity.Text ?? string.Empty,
                    Intents = new Dictionary<string, IntentScore>()
                    {
                        { "None", new IntentScore() { Score = 0.0} }
                    },
                    Entities = JObject.Parse("{}")
                };

            }
        }

        private async Task<bool> QueueFirstMatchAsync(SequenceContext sequence, DialogEvent dialogEvent, bool preBubble, CancellationToken cancellationToken)
        {
            var selection = await Selector.Select(sequence, cancellationToken).ConfigureAwait(false);
            if (selection.Any())
            {
                var rule = Rules[selection.First()];
                await sequence.DebuggerStepAsync(rule, dialogEvent, cancellationToken).ConfigureAwait(false);
                System.Diagnostics.Trace.TraceInformation($"Executing Dialog: {this.Id} Rule[{selection}]: {rule.GetType().Name}: {rule.GetExpression(null)}");
                var changes = await rule.ExecuteAsync(sequence).ConfigureAwait(false);

                if (changes != null && changes.Count > 0)
                {
                    sequence.QueueChanges(changes[0]);
                    return true;
                }
            }
            return false;
        }

        private bool ShouldEnd(DialogContext dc)
        {
            return this.AutoEndDialog;
        }

        private SequenceContext ToSequenceContext(DialogContext dc)
        {
            var activeDialogState = dc.ActiveDialog.State as Dictionary<string, object>;
            var state = activeDialogState[adaptiveStateKey] as AdaptiveDialogState;

            if (state == null)
            {
                state = new AdaptiveDialogState();
                activeDialogState[adaptiveStateKey] = state;
            }

            if (state.Steps == null)
            {
                state.Steps = new List<StepState>();
            }

            var sequenceContext = new SequenceContext(dc.Dialogs, dc, new DialogState() { DialogStack = dc.Stack }, state.Steps, changeKey);
            sequenceContext.Parent = dc.Parent;
            return sequenceContext;
        }
    }
}<|MERGE_RESOLUTION|>--- conflicted
+++ resolved
@@ -599,25 +599,8 @@
 
             if (step != null)
             {
-<<<<<<< HEAD
                 // Continue current step
                 var result = await step.ContinueDialogAsync(cancellationToken).ConfigureAwait(false);
-=======
-                var consultation = await step.ConsultDialogAsync();
-                return new DialogConsultation()
-                {
-                    Desire = consultation?.Desire ?? DialogConsultationDesire.CanProcess,
-                    Processor = async (dc) =>
-                    {
-                        // set context
-                        if (this.Generator != null)
-                        {
-                            dc.Context.TurnState.Set<ILanguageGenerator>(this.Generator);
-                        }
-
-                        // Continue current step
-                        var result = consultation != null ? await consultation.Processor(step).ConfigureAwait(false) : new DialogTurnResult(DialogTurnStatus.Empty);
->>>>>>> 8c356103
 
                 // Start step if not continued
                 if (result.Status == DialogTurnStatus.Empty && GetUniqueInstanceId(sequence) == instanceId)
