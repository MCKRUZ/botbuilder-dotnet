--- conflicted
+++ resolved
@@ -108,26 +108,18 @@
                 lock (this.Condition)
                 {
                     var engine = new ExpressionEngine();
-<<<<<<< HEAD
-=======
                     Expression condition = engine.Parse(this.Condition);
 
->>>>>>> 7e3120c2
                     if (this.caseExpressions == null)
                     {
                         this.caseExpressions = new Dictionary<string, Expression>();
 
                         foreach (var c in this.Cases)
                         {
-<<<<<<< HEAD
-                            var caseCondition = Expression.EqualsExpression(this.Condition, engine.Parse(c.Value));
-                            // map of expression to steps
-=======
                             // Values for cases are always coerced to string
                             var caseCondition = Expression.EqualsExpression(condition, c.CreateValueExpression());
 
                             // Map of expression to steps
->>>>>>> 7e3120c2
                             this.caseExpressions[c.Value] = caseCondition;
                         }
                     }
