--- conflicted
+++ resolved
@@ -21,11 +21,7 @@
         public AdaptiveDialogState Plans { get; private set; }
 
         /// <summary>
-<<<<<<< HEAD
         /// List of actions being executed
-=======
-        /// List of steps being executed.
->>>>>>> 948672dc
         /// </summary>
         public List<ActionState> Actions { get; set; }
         
