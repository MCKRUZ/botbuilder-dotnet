--- conflicted
+++ resolved
@@ -1,14 +1,7 @@
-<<<<<<< HEAD
 ﻿{
-    "$schema": "https://raw.githubusercontent.com/Microsoft/botbuilder-tools/master/packages/DialogSchema/src/dialogSchema.schema",
+    "$schema": "https://raw.githubusercontent.com/microsoft/botbuilder-dotnet/4.Future/schemas/component.schema",
     "$role": "unionType(Microsoft.IEventSelector)",
     "title": "Most Specific Event Selector",
-=======
-{
-    "$schema": "https://raw.githubusercontent.com/Microsoft/botbuilder-dotnet/4.Future/Schemas/component.schema",
-    "$role": "unionType(Microsoft.IRuleSelector)",
-    "title": "Most Specific Rule Selector",
->>>>>>> 948672dc
     "description": "Select most specific true rules with optional additional selector",
     "type": "object",
     "properties": {
