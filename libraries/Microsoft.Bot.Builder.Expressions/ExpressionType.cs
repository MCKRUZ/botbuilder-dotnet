--- conflicted
+++ resolved
@@ -147,12 +147,8 @@
         // short hand functions
         public const string Intent = "intent";
         public const string Entity = "entity";
-<<<<<<< HEAD
         public const string Dialog = "dialog";
-=======
         public const string SimpleEntity = "simpleEntity";
-        public const string Title = "title";
->>>>>>> d47851a7
         public const string Instance = "instance";
         public const string Option = "option";
         public const string Callstack = "callstack";
