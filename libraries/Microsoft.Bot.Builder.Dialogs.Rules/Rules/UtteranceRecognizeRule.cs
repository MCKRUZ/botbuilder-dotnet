--- conflicted
+++ resolved
@@ -39,25 +39,10 @@
         {
             base.GatherConstraints(constraints);
 
-<<<<<<< HEAD
             // add constraints for the intents property
             if (!String.IsNullOrEmpty(this.Intent))
             {
                 constraints.Add($"turn.DialogEvent.Value.Intents.{this.Intent}.Score > 0.5");
-=======
-                if(recognizerResult.GetTopScoringIntent().score < 0.5)
-                {
-                    return false;
-                }
-
-                if (recognizerResult.GetTopScoringIntent().intent != Intent)
-                //if (!recognizerResult.Intents.Any(r => r.Key == Intent))
-                {
-                    return false;
-                }
-
-                // TODO: Ensure all entities recognized
->>>>>>> e6e03e6a
             }
 
             //foreach (var entity in this.Entities)
@@ -66,12 +51,8 @@
             //}
         }
 
-<<<<<<< HEAD
 
-        protected override PlanChangeList OnCreateChangeList(PlanningContext planning, object dialogOptions = null)
-=======
         protected override PlanChangeList OnCreateChangeList(PlanningContext planning, DialogEvent dialogEvent, object dialogOptions = null)
->>>>>>> e6e03e6a
         {
             if (dialogEvent.Value is RecognizerResult recognizerResult)
             {
