--- conflicted
+++ resolved
@@ -1,289 +1,3 @@
-<<<<<<< HEAD
-﻿// Copyright (c) Microsoft. All rights reserved.
-// Licensed under the MIT license.
-
-using System;
-using System.Collections.Generic;
-using System.ComponentModel;
-using System.Text.RegularExpressions;
-
-namespace Microsoft.Bot.Builder.Ai.LUIS
-{
-    /// <summary>
-    /// This class represents LUIS BuiltIn entities.
-    /// </summary>
-    public static partial class BuiltIn
-    {
-        /// <summary>
-        /// Strongly typed LUIS builtin_datetime.
-        /// </summary>
-        public static partial class DateTime
-        {
-            public enum DayPart
-            {
-                /// <summary>
-                /// Represents the morning.
-                /// </summary>
-                [Description("morning")]
-                MO,
-
-                /// <summary>
-                /// Represents mid-day.
-                /// </summary>
-                [Description("midday")]
-                MI,
-
-                /// <summary>
-                /// Represents the afternoon.
-                /// </summary>
-                [Description("afternoon")]
-                AF,
-
-                /// <summary>
-                /// Represents the evening.
-                /// </summary>
-                [Description("evening")]
-                EV,
-
-                /// <summary>
-                /// Represents the night.
-                /// </summary>
-                [Description("night")]
-                NI,
-            }
-
-            public enum Reference
-            {
-                /// <summary>
-                /// Represents the past.
-                /// </summary>
-                [Description("past")]
-                PAST_REF,
-
-                /// <summary>
-                /// Represents the present.
-                /// </summary>
-                [Description("present")]
-                PRESENT_REF,
-
-                /// <summary>
-                /// Represents the future.
-                /// </summary>
-                [Description("future")]
-                FUTURE_REF,
-            }
-
-            [Serializable]
-            public sealed class DateTimeResolution : Resolution, IEquatable<DateTimeResolution>
-            {
-                public const RegexOptions Options = RegexOptions.Compiled | RegexOptions.IgnoreCase | RegexOptions.CultureInvariant | RegexOptions.IgnorePatternWhitespace;
-                public const string PatternDate =
-               @"
-                    (?:
-                        (?<year>X+|\d+)
-                        (?:
-                            -
-                            (?<weekM>W)?
-                            (?<month>X+|\d+)
-                            (?:
-                                -
-                                (?<weekD>W)?
-                                (?<day>X+|\d+)
-                            )?
-                        )?
-                    )
-                ";
-
-                public const string PatternTime =
-                @"
-                    (?:
-                        T
-                        (?:
-                            (?<part>MO|MI|AF|EV|NI)
-                        |
-                            (?<hour>X+|\d+)
-                            (?:
-                                :
-                                (?<minute>X+|\d+)
-                                (?:
-                                    :
-                                    (?<second>X+|\d+)
-                                )?
-                            )?
-                        )
-                    )
-                ";
-
-                public static readonly string Pattern = $"^({PatternDate}{PatternTime} | {PatternDate} | {PatternTime})$";
-                public static readonly Regex Regex = new Regex(Pattern, Options);
-
-                private static readonly IReadOnlyDictionary<string, Reference> ReferenceByText
-                    = new Dictionary<string, Reference>(StringComparer.OrdinalIgnoreCase)
-                    {
-                                        { "PAST_REF", DateTime.Reference.PAST_REF },
-                                        { "PRESENT_REF", DateTime.Reference.PRESENT_REF },
-                                        { "FUTURE_REF", DateTime.Reference.FUTURE_REF },
-                    };
-
-                public DateTimeResolution(
-                   Reference? reference = null,
-                   int? year = null,
-                   int? month = null,
-                   int? day = null,
-                   int? week = null,
-                   DayOfWeek? dayOfWeek = null,
-                   DayPart? dayPart = null,
-                   int? hour = null,
-                   int? minute = null,
-                   int? second = null)
-                {
-                    this.Reference = reference;
-                    this.Year = year;
-                    this.Month = month;
-                    this.Day = day;
-                    this.Week = week;
-                    this.DayOfWeek = dayOfWeek;
-                    this.DayPart = dayPart;
-                    this.Hour = hour;
-                    this.Minute = minute;
-                    this.Second = second;
-                }
-
-                public DateTimeResolution(System.DateTime dateTime)
-                {
-                    this.Year = dateTime.Year;
-                    this.Month = dateTime.Month;
-                    this.Day = dateTime.Day;
-                    this.Hour = dateTime.Hour;
-                    this.Minute = dateTime.Minute;
-                    this.Second = dateTime.Second;
-                }
-
-                public Reference? Reference { get; }
-
-                public int? Year { get; }
-
-                public int? Month { get; }
-
-                public int? Day { get; }
-
-                public int? Week { get; }
-
-                public DayOfWeek? DayOfWeek { get; }
-
-                public DayPart? DayPart { get; }
-
-                public int? Hour { get; }
-
-                public int? Minute { get; }
-
-                public int? Second { get; }
-
-                public static bool TryParse(string text, out DateTimeResolution resolution)
-                {
-                    if (ReferenceByText.TryGetValue(text, out var reference))
-                    {
-                        resolution = new DateTimeResolution(reference);
-                        return true;
-                    }
-
-                    var match = Regex.Match(text);
-                    if (match.Success)
-                    {
-                        var groups = match.Groups;
-                        var weekM = groups["weekM"].Success;
-                        var weekD = weekM || groups["weekD"].Success;
-
-                        resolution = new DateTimeResolution(
-                                year: ParseIntOrNull(groups["year"]),
-                                week: weekM ? ParseIntOrNull(groups["month"]) : null,
-                                month: !weekM ? ParseIntOrNull(groups["month"]) : null,
-                                dayOfWeek: weekD ? (DayOfWeek?)ParseIntOrNull(groups["day"]) : null,
-                                day: !weekD ? ParseIntOrNull(groups["day"]) : null,
-                                dayPart: ParseEnumOrNull<DayPart>(groups["part"]),
-                                hour: ParseIntOrNull(groups["hour"]),
-                                minute: ParseIntOrNull(groups["minute"]),
-                                second: ParseIntOrNull(groups["second"]));
-
-                        return true;
-                    }
-
-                    resolution = null;
-                    return false;
-                }
-
-                public bool Equals(DateTimeResolution other) => other != null
-                        && this.Reference == other.Reference
-                        && this.Year == other.Year
-                        && this.Month == other.Month
-                        && this.Day == other.Day
-                        && this.Week == other.Week
-                        && this.DayOfWeek == other.DayOfWeek
-                        && this.DayPart == other.DayPart
-                        && this.Hour == other.Hour
-                        && this.Minute == other.Minute
-                        && this.Second == other.Second;
-
-                public override bool Equals(object other) => this.Equals(other as DateTimeResolution);
-
-                public override int GetHashCode() => throw new NotImplementedException();
-            }
-
-#pragma warning disable SA1201 // Elements should appear in the correct order
-            private static int? ParseIntOrNull(Group group)
-#pragma warning restore SA1201 // Elements should appear in the correct order
-            {
-                if (group.Success)
-                {
-                    var text = group.Value;
-                    if (int.TryParse(text, out var number))
-                    {
-                        return number;
-                    }
-                    else if (text.Length > 0)
-                    {
-                        for (var index = 0; index < text.Length; ++index)
-                        {
-                            switch (text[index])
-                            {
-                                case 'X':
-                                case 'x':
-                                    continue;
-                                default:
-                                    throw new NotImplementedException();
-                            }
-                        }
-
-                        // -1 means some variable X rather than missing "null" or specified constant value
-                        return -1;
-                    }
-                }
-
-                return null;
-            }
-
-            private static T? ParseEnumOrNull<T>(Group group)
-                where T : struct
-            {
-                if (group.Success)
-                {
-                    var text = group.Value;
-                    if (Enum.TryParse<T>(text, out var result))
-                    {
-                        return result;
-                    }
-                }
-
-                return null;
-            }
-
-            public sealed class DurationResolution
-            {
-            }
-        }
-    }
-}
-=======
 ﻿// Copyright (c) Microsoft. All rights reserved.
 // Licensed under the MIT license.
 
@@ -613,6 +327,7 @@
             }
 
             private static int? ParseIntOrNull(Group group)
+#pragma warning restore SA1201 // Elements should appear in the correct order
             {
                 if (group.Success)
                 {
@@ -669,5 +384,4 @@
             }
         }
     }
-}
->>>>>>> be3fe30c
+}