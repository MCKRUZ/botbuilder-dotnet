--- conflicted
+++ resolved
@@ -30,7 +30,6 @@
         /// The context label for a LUIS trace activity.
         /// </summary>
         public const string LuisTraceLabel = "Luis Trace";
-
         private const string _metadataKey = "$instance";
         private readonly LuisRuntimeAPI _runtime;
         private readonly LuisApplication _application;
@@ -40,26 +39,10 @@
         /// <summary>
         /// Initializes a new instance of the <see cref="LuisRecognizer"/> class.
         /// </summary>
-<<<<<<< HEAD
         /// <param name="application">The LUIS _application to use to recognize text.</param>
         /// <param name="predictionOptions">The LUIS prediction options to use.</param>
         /// <param name="includeApiResults">TRUE to include raw LUIS API response.</param>
         public LuisRecognizer(LuisApplication application, LuisPredictionOptions predictionOptions = null, bool includeApiResults = false)
-=======
-        /// <param name="luisModel">The LUIS model to use to recognize text.</param>
-        /// <param name="luisRecognizerOptions">The LUIS recognizer options to use.</param>
-        /// <param name="options">The LUIS request options to use.</param>
-        /// <param name="httpClient">an optional alternate HttpClient.</param>
-        public LuisRecognizer(ILuisModel luisModel, ILuisRecognizerOptions luisRecognizerOptions = null, ILuisOptions options = null, HttpClient httpClient = null)
-        {
-            _luisService = new LuisService(luisModel, httpClient);
-            _luisOptions = options ?? new LuisRequest();
-            _luisRecognizerOptions = luisRecognizerOptions ?? new LuisRecognizerOptions { Verbose = true };
-        }
-
-        /// <inheritdoc />
-        public async Task<RecognizerResult> RecognizeAsync(string utterance, CancellationToken ct)
->>>>>>> 728c4a7c
         {
             _runtime = new LuisRuntimeAPI(new ApiKeyServiceClientCredentials(application.EndpointKey))
             {
