--- conflicted
+++ resolved
@@ -50,13 +50,8 @@
     <PackageReference Include="Microsoft.Azure.Storage.Blob" Version="9.4.2" />
     <PackageReference Include="Newtonsoft.Json" Version="10.0.3" />
     <PackageReference Include="SourceLink.Create.CommandLine" Version="2.8.3" />
-<<<<<<< HEAD
-    <PackageReference Include="System.Threading.Tasks.Extensions" Version="4.4.0" />
+    <PackageReference Include="System.Threading.Tasks.Extensions" Version="4.5.1" />
     <PackageReference Include="Microsoft.Bot.Builder" Condition=" '$(PackageVersion)' == '' " Version="4.6.0-local" />
-=======
-    <PackageReference Include="System.Threading.Tasks.Extensions" Version="4.5.1" />
-    <PackageReference Include="Microsoft.Bot.Builder" Condition=" '$(PackageVersion)' == '' " Version="4.0.0-local" />
->>>>>>> 1ed63f94
     <PackageReference Include="Microsoft.Bot.Builder" Condition=" '$(PackageVersion)' != '' " Version="$(PackageVersion)" />
   </ItemGroup>
 
