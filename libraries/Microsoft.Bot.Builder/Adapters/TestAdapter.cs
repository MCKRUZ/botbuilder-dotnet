﻿// Copyright (c) Microsoft Corporation. All rights reserved.
// Licensed under the MIT License.

using System;
using System.Collections.Generic;
using System.Linq;
using System.Threading;
using System.Threading.Tasks;
using Microsoft.Bot.Connector;
using Microsoft.Bot.Schema;

namespace Microsoft.Bot.Builder.Adapters
{
    /// <summary>
    /// A mock adapter that can be used for unit testing of bot logic.
    /// </summary>
    /// <seealso cref="TestFlow"/>
    public class TestAdapter : BotAdapter, IUserTokenProvider
    {
        private readonly bool _sendTraceActivity;
        private readonly object _conversationLock = new object();
        private readonly object _activeQueueLock = new object();
        private readonly IDictionary<UserTokenKey, string> _userTokens = new Dictionary<UserTokenKey, string>();
        private readonly IList<TokenMagicCode> _magicCodes = new List<TokenMagicCode>();

        private int _nextId = 0;

        /// <summary>
        /// Initializes a new instance of the <see cref="TestAdapter"/> class.
        /// </summary>
        /// <param name="channelId">The target <see cref="Channels"/> for the test the will be passed to the bot.</param>
        /// <param name="sendTraceActivity">Indicates whether the adapter should add to its <see cref="ActiveQueue"/>
        /// any trace activities generated by the bot.</param>
        public TestAdapter(string channelId, bool sendTraceActivity = false)
        {
            _sendTraceActivity = sendTraceActivity;

            Conversation = new ConversationReference
            {
<<<<<<< HEAD
                return (ConnectionName ?? string.Empty).GetHashCode() +
                    (UserId ?? string.Empty).GetHashCode() +
                    (ChannelId ?? string.Empty).GetHashCode();
            }
        }

        public string Locale { get; set; } = "en-us";

        private class TokenMagicCode
        {
            public UserTokenKey Key { get; set; }

            public string MagicCode { get; set; }

            public string UserToken { get; set; }
=======
                ChannelId = channelId,
                ServiceUrl = "https://test.com",
                User = new ChannelAccount("user1", "User1"),
                Bot = new ChannelAccount("bot", "Bot"),
                Conversation = new ConversationAccount(false, "convo1", "Conversation1"),
            };
>>>>>>> 71a95281
        }

        /// <summary>
        /// Initializes a new instance of the <see cref="TestAdapter"/> class.
        /// </summary>
        /// <param name="conversation">A reference to the conversation to begin the adapter state with.</param>
        /// <param name="sendTraceActivity">Indicates whether the adapter should add to its <see cref="ActiveQueue"/>
        /// any trace activities generated by the bot.</param>
        public TestAdapter(ConversationReference conversation = null, bool sendTraceActivity = false)
        {
            _sendTraceActivity = sendTraceActivity;
            if (conversation != null)
            {
                Conversation = conversation;
            }
            else
            {
                Conversation = new ConversationReference
                {
                    ChannelId = Channels.Test,
                    ServiceUrl = "https://test.com",
                    User = new ChannelAccount("user1", "User1"),
                    Bot = new ChannelAccount("bot", "Bot"),
                    Conversation = new ConversationAccount(false, "convo1", "Conversation1"),
                };
            }
        }

        /// <summary>
        /// Create a ConversationReference 
        /// </summary>
        /// <param name="name">name of the conversation (also id)</param>
        /// <param name="user">name of the user (also id) default:User1.</param>
        /// <param name="bot">name of the bot (also id) default:Bot.</param>
        /// <returns>ConversationReference</returns>
        public static ConversationReference CreateConversation(string name, string user = "User1", string bot = "Bot")
        {
            return new ConversationReference
            {
                ChannelId = "test",
                ServiceUrl = "https://test.com",
                Conversation = new ConversationAccount(false, name, name),
                User = new ChannelAccount(id: user.ToLower(), name: user),
                Bot = new ChannelAccount(id: bot.ToLower(), name: bot),
            };
        }

        /// <summary>
        /// Gets the queue of responses from the bot.
        /// </summary>
        /// <value>The queue of responses from the bot.</value>
        public Queue<Activity> ActiveQueue { get; } = new Queue<Activity>();

        /// <summary>
        /// Gets or sets a reference to the current conversation.
        /// </summary>
        /// <value>A reference to the current conversation.</value>
        public ConversationReference Conversation { get; set; }

        /// <summary>
        /// Adds middleware to the adapter's pipeline.
        /// </summary>
        /// <param name="middleware">The middleware to add.</param>
        /// <returns>The updated adapter object.</returns>
        /// <remarks>Middleware is added to the adapter at initialization time.
        /// For each turn, the adapter calls middleware in the order in which you added it.
        /// </remarks>
        public new TestAdapter Use(IMiddleware middleware)
        {
            base.Use(middleware);
            return this;
        }

        /// <summary>
        /// Receives an activity and runs it through the middleware pipeline.
        /// </summary>
        /// <param name="activity">The activity to process.</param>
        /// <param name="callback">The bot logic to invoke.</param>
        /// <param name="cancellationToken">A cancellation token that can be used by other objects
        /// or threads to receive notice of cancellation.</param>
        /// <returns>A task that represents the work queued to execute.</returns>
        public async Task ProcessActivityAsync(Activity activity, BotCallbackHandler callback, CancellationToken cancellationToken = default(CancellationToken))
        {
            lock (_conversationLock)
            {
                // ready for next reply
                if (activity.Type == null)
                {
                    activity.Type = ActivityTypes.Message;
                }

                activity.ChannelId = Conversation.ChannelId;
                activity.From = Conversation.User;
                activity.Recipient = Conversation.Bot;
                activity.Conversation = Conversation.Conversation;
                activity.ServiceUrl = Conversation.ServiceUrl;

                var id = activity.Id = (_nextId++).ToString();
            }

            if (activity.Timestamp == null || activity.Timestamp == default(DateTimeOffset))
            {
                activity.Timestamp = DateTime.UtcNow;
            }

            using (var context = new TurnContext(this, activity))
            {
                await RunPipelineAsync(context, callback, cancellationToken).ConfigureAwait(false);
            }
        }

        /// <summary>
        /// Sends activities to the conversation.
        /// </summary>
        /// <param name="turnContext">The context object for the turn.</param>
        /// <param name="activities">The activities to send.</param>
        /// <param name="cancellationToken">A cancellation token that can be used by other objects
        /// or threads to receive notice of cancellation.</param>
        /// <returns>A task that represents the work queued to execute.</returns>
        /// <remarks>If the activities are successfully sent, the task result contains
        /// an array of <see cref="ResourceResponse"/> objects containing the IDs that
        /// the receiving channel assigned to the activities.</remarks>
        /// <seealso cref="ITurnContext.OnSendActivities(SendActivitiesHandler)"/>
        public override async Task<ResourceResponse[]> SendActivitiesAsync(ITurnContext turnContext, Activity[] activities, CancellationToken cancellationToken)
        {
            if (turnContext == null)
            {
                throw new ArgumentNullException(nameof(turnContext));
            }

            if (activities == null)
            {
                throw new ArgumentNullException(nameof(activities));
            }

            if (activities.Length == 0)
            {
                throw new ArgumentException("Expecting one or more activities, but the array was empty.", nameof(activities));
            }

            var responses = new ResourceResponse[activities.Length];

            // NOTE: we're using for here (vs. foreach) because we want to simultaneously index into the
            // activities array to get the activity to process as well as use that index to assign
            // the response to the responses array and this is the most cost effective way to do that.
            for (var index = 0; index < activities.Length; index++)
            {
                var activity = activities[index];

                if (string.IsNullOrEmpty(activity.Id))
                {
                    activity.Id = Guid.NewGuid().ToString("n");
                }

                if (activity.Timestamp == null)
                {
                    activity.Timestamp = DateTime.UtcNow;
                }

                if (activity.Type == ActivityTypesEx.Delay)
                {
                    // The BotFrameworkAdapter and Console adapter implement this
                    // hack directly in the POST method. Replicating that here
                    // to keep the behavior as close as possible to facilitate
                    // more realistic tests.
                    var delayMs = (int)activity.Value;

                    await Task.Delay(delayMs).ConfigureAwait(false);
                }
                else if (activity.Type == ActivityTypes.Trace)
                {
                    if (_sendTraceActivity)
                    {
                        lock (_activeQueueLock)
                        {
                            ActiveQueue.Enqueue(activity);
                        }
                    }
                }
                else
                {
                    lock (_activeQueueLock)
                    {
                        ActiveQueue.Enqueue(activity);
                    }
                }

                responses[index] = new ResourceResponse(activity.Id);
            }

            return responses;
        }

        /// <summary>
        /// Replaces an existing activity in the <see cref="ActiveQueue"/>.
        /// </summary>
        /// <param name="turnContext">The context object for the turn.</param>
        /// <param name="activity">New replacement activity.</param>
        /// <param name="cancellationToken">A cancellation token that can be used by other objects
        /// or threads to receive notice of cancellation.</param>
        /// <returns>A task that represents the work queued to execute.</returns>
        /// <remarks>If the activity is successfully sent, the task result contains
        /// a <see cref="ResourceResponse"/> object containing the ID that the receiving
        /// channel assigned to the activity.
        /// <para>Before calling this, set the ID of the replacement activity to the ID
        /// of the activity to replace.</para></remarks>
        /// <seealso cref="ITurnContext.OnUpdateActivity(UpdateActivityHandler)"/>
        public override Task<ResourceResponse> UpdateActivityAsync(ITurnContext turnContext, Activity activity, CancellationToken cancellationToken)
        {
            lock (_activeQueueLock)
            {
                var replies = ActiveQueue.ToList();
                for (int i = 0; i < ActiveQueue.Count; i++)
                {
                    if (replies[i].Id == activity.Id)
                    {
                        replies[i] = activity;
                        ActiveQueue.Clear();
                        foreach (var item in replies)
                        {
                            ActiveQueue.Enqueue(item);
                        }

                        return Task.FromResult(new ResourceResponse(activity.Id));
                    }
                }
            }

            return Task.FromResult(new ResourceResponse());
        }

        /// <summary>
        /// Deletes an existing activity in the <see cref="ActiveQueue"/>.
        /// </summary>
        /// <param name="turnContext">The context object for the turn.</param>
        /// <param name="reference">Conversation reference for the activity to delete.</param>
        /// <param name="cancellationToken">A cancellation token that can be used by other objects
        /// or threads to receive notice of cancellation.</param>
        /// <returns>A task that represents the work queued to execute.</returns>
        /// <remarks>The <see cref="ConversationReference.ActivityId"/> of the conversation
        /// reference identifies the activity to delete.</remarks>
        /// <seealso cref="ITurnContext.OnDeleteActivity(DeleteActivityHandler)"/>
        public override Task DeleteActivityAsync(ITurnContext turnContext, ConversationReference reference, CancellationToken cancellationToken)
        {
            lock (_activeQueueLock)
            {
                var replies = ActiveQueue.ToList();
                for (int i = 0; i < ActiveQueue.Count; i++)
                {
                    if (replies[i].Id == reference.ActivityId)
                    {
                        replies.RemoveAt(i);
                        ActiveQueue.Clear();
                        foreach (var item in replies)
                        {
                            ActiveQueue.Enqueue(item);
                        }

                        break;
                    }
                }
            }

            return Task.CompletedTask;
        }

        /// <summary>
        /// Creates a new conversation on the specified channel.
        /// </summary>
        /// <param name="channelId">The ID of the channel.</param>
        /// <param name="callback">The bot logic to call when the conversation is created.</param>
        /// <param name="cancellationToken">A cancellation token that can be used by other objects
        /// or threads to receive notice of cancellation.</param>
        /// <returns>A task that represents the work queued to execute.</returns>
        /// <remarks>This resets the <see cref="ActiveQueue"/>, and does not maintain multiple conversation queues.</remarks>
        public Task CreateConversationAsync(string channelId, BotCallbackHandler callback, CancellationToken cancellationToken)
        {
            ActiveQueue.Clear();
            var update = Activity.CreateConversationUpdateActivity();
            update.Conversation = new ConversationAccount() { Id = Guid.NewGuid().ToString("n") };
            var context = new TurnContext(this, (Activity)update);
            return callback(context, cancellationToken);
        }

        /// <summary>
        /// Dequeues and returns the next bot response from the <see cref="ActiveQueue"/>.
        /// </summary>
        /// <returns>The next activity in the queue; or null, if the queue is empty.</returns>
        /// <remarks>A <see cref="TestFlow"/> object calls this to get the next response from the bot.</remarks>
        public IActivity GetNextReply()
        {
            lock (_activeQueueLock)
            {
                if (ActiveQueue.Count > 0)
                {
                    return ActiveQueue.Dequeue();
                }
            }

            return null;
        }

        /// <summary>
        /// Creates a message activity from text and the current conversational context.
        /// </summary>
        /// <param name="text">The message text.</param>
        /// <returns>An appropriate message activity.</returns>
        /// <remarks>A <see cref="TestFlow"/> object calls this to get a message activity
        /// appropriate to the current conversation.</remarks>
        public Activity MakeActivity(string text = null)
        {
            Activity activity = new Activity
            {
                Type = ActivityTypes.Message,
                Locale = this.Locale,
                From = Conversation.User,
                Recipient = Conversation.Bot,
                Conversation = Conversation.Conversation,
                ServiceUrl = Conversation.ServiceUrl,
                Id = (_nextId++).ToString(),
                Text = text,
            };

            return activity;
        }

        /// <summary>
        /// Processes a message activity from a user.
        /// </summary>
        /// <param name="userSays">The text of the user's message.</param>
        /// <param name="callback">The turn processing logic to use.</param>
        /// <param name="cancellationToken">The cancellation token.</param>
        /// <returns>A task that represents the work queued to execute.</returns>
        /// <seealso cref="TestFlow.Send(string)"/>
        public virtual Task SendTextToBotAsync(string userSays, BotCallbackHandler callback, CancellationToken cancellationToken)
        {
            return ProcessActivityAsync(MakeActivity(userSays), callback, cancellationToken);
        }

        /// <summary>
        /// Adds a fake user token so it can later be retrieved.
        /// </summary>
        /// <param name="connectionName">The connection name.</param>
        /// <param name="channelId">The channel id.</param>
        /// <param name="userId">The user id.</param>
        /// <param name="token">The token to store.</param>
        /// <param name="magicCode">The optional magic code to associate with this token.</param>
        public void AddUserToken(string connectionName, string channelId, string userId, string token, string magicCode = null)
        {
            var key = new UserTokenKey()
            {
                ConnectionName = connectionName,
                ChannelId = channelId,
                UserId = userId,
            };

            if (magicCode == null)
            {
                if (_userTokens.ContainsKey(key))
                {
                    _userTokens[key] = token;
                }
                else
                {
                    _userTokens.Add(key, token);
                }
            }
            else
            {
                _magicCodes.Add(new TokenMagicCode()
                {
                    Key = key,
                    MagicCode = magicCode,
                    UserToken = token,
                });
            }
        }

        /// <summary>Attempts to retrieve the token for a user that's in a login flow.
        /// </summary>
        /// <param name="turnContext">Context for the current turn of conversation with the user.</param>
        /// <param name="connectionName">Name of the auth connection to use.</param>
        /// <param name="magicCode">(Optional) Optional user entered code to validate.</param>
        /// <param name="cancellationToken">Cancellation token.</param>
        /// <returns>Token Response or null if the token was not found.</returns>
        public virtual Task<TokenResponse> GetUserTokenAsync(ITurnContext turnContext, string connectionName, string magicCode, CancellationToken cancellationToken)
        {
            var key = new UserTokenKey()
            {
                ConnectionName = connectionName,
                ChannelId = turnContext.Activity.ChannelId,
                UserId = turnContext.Activity.From.Id,
            };

            if (magicCode != null)
            {
                var magicCodeRecord = _magicCodes.FirstOrDefault(x => key.Equals(x.Key));
                if (magicCodeRecord != null && magicCodeRecord.MagicCode == magicCode)
                {
                    // move the token to long term dictionary
                    AddUserToken(connectionName, key.ChannelId, key.UserId, magicCodeRecord.UserToken);
                    _magicCodes.Remove(magicCodeRecord);
                }
            }

            if (_userTokens.TryGetValue(key, out string token))
            {
                // found
                return Task.FromResult(new TokenResponse()
                {
                    ConnectionName = connectionName,
                    Token = token,
                });
            }
            else
            {
                // not found
                return Task.FromResult<TokenResponse>(null);
            }
        }

        /// <summary>
        /// Returns a fake link for a sign-in.
        /// </summary>
        /// <param name="turnContext">The turn context (must have a valid Activity).</param>
        /// <param name="connectionName">The connectionName.</param>
        /// <param name="cancellationToken">A Task cancellationToken.</param>
        /// <returns>The signin link.</returns>
        public virtual Task<string> GetOauthSignInLinkAsync(ITurnContext turnContext, string connectionName, CancellationToken cancellationToken)
        {
            return GetOauthSignInLinkAsync(turnContext, connectionName, turnContext.Activity.From.Id, null, cancellationToken);
        }

        /// <summary>
        /// Returns a fake link for a sign-in.
        /// </summary>
        /// <param name="turnContext">The turn context (must have a valid Activity).</param>
        /// <param name="connectionName">The connectionName.</param>
        /// <param name="userId">The user id.</param>
        /// <param name="finalRedirect">The final redirect value, which is ignored here.</param>
        /// <param name="cancellationToken">A Task cancellationToken.</param>
        /// <returns>The signin link.</returns>
        public virtual Task<string> GetOauthSignInLinkAsync(ITurnContext turnContext, string connectionName, string userId, string finalRedirect = null, CancellationToken cancellationToken = default(CancellationToken))
        {
            return Task.FromResult($"https://fake.com/oauthsignin/{connectionName}/{turnContext.Activity.ChannelId}/{userId}");
        }

        /// <summary>
        /// Signs a user out by remove the user's token(s) from mock storage.
        /// </summary>
        /// <param name="turnContext">The turnContext (with a valid Activity).</param>
        /// <param name="connectionName">The conectionName.</param>
        /// <param name="userId">The userId.</param>
        /// <param name="cancellationToken">The Task cancellation token.</param>
        /// <returns>None.</returns>
        public virtual Task SignOutUserAsync(ITurnContext turnContext, string connectionName = null, string userId = null, CancellationToken cancellationToken = default(CancellationToken))
        {
            var channelId = turnContext.Activity.ChannelId;
            userId = userId ?? turnContext.Activity.From.Id;

            var records = _userTokens.ToArray();
            foreach (var t in records)
            {
                if (t.Key.ChannelId == channelId &&
                    t.Key.UserId == userId &&
                    (connectionName == null || connectionName == t.Key.ConnectionName))
                {
                    _userTokens.Remove(t.Key);
                }
            }

            return Task.CompletedTask;
        }

        /// <summary>
        /// Gets the token statuses.
        /// </summary>
        /// <param name="context">The turnContext (with a valid Activity).</param>
        /// <param name="userId">The user id.</param>
        /// <param name="includeFilter">Optional comma separated list of connection's to include. Blank will return token status for all configured connections.</param>
        /// <param name="cancellationToken">The cancellation token.</param>
        /// <returns>Array of TokenStatus.</returns>
        public virtual Task<TokenStatus[]> GetTokenStatusAsync(ITurnContext context, string userId, string includeFilter = null, CancellationToken cancellationToken = default(CancellationToken))
        {
            var filter = includeFilter == null ? null : includeFilter.Split(',');
            var records = _userTokens.
                Where(x =>
                    x.Key.ChannelId == context.Activity.ChannelId &&
                    x.Key.UserId == context.Activity.From.Id &&
                    (includeFilter == null || filter.Contains(x.Key.ConnectionName))).
                Select(r => new TokenStatus() { ConnectionName = r.Key.ConnectionName, HasToken = true, ServiceProviderDisplayName = r.Key.ConnectionName }).ToArray();

            if (records.Any())
            {
                return Task.FromResult(records);
            }

            return Task.FromResult<TokenStatus[]>(null);
        }

        /// <summary>
        /// Returns a dictionary of TokenResponses for the resource URLs.
        /// </summary>
        /// <param name="context">The TurnContext.</param>
        /// <param name="connectionName">The connectionName.</param>
        /// <param name="resourceUrls">The list of AAD resource URLs.</param>
        /// <param name="userId">The user ID.</param>
        /// <param name="cancellationToken">The cancellationToken.</param>
        /// <returns>The dictionary of TokenResponses for each resource URL.</returns>
        public virtual Task<Dictionary<string, TokenResponse>> GetAadTokensAsync(ITurnContext context, string connectionName, string[] resourceUrls, string userId = null, CancellationToken cancellationToken = default(CancellationToken))
        {
            return Task.FromResult(new Dictionary<string, TokenResponse>());
        }

        private class UserTokenKey
        {
            public string ConnectionName { get; set; }

            public string UserId { get; set; }

            public string ChannelId { get; set; }

            public override bool Equals(object obj)
            {
                var rhs = obj as UserTokenKey;
                if (rhs != null)
                {
                    return string.Equals(this.ConnectionName, rhs.ConnectionName) &&
                        string.Equals(this.UserId, rhs.UserId) &&
                        string.Equals(this.ChannelId, rhs.ChannelId);
                }

                return base.Equals(obj);
            }

            public override int GetHashCode()
            {
                return (ConnectionName ?? string.Empty).GetHashCode() +
                    (UserId ?? string.Empty).GetHashCode() +
                    (ChannelId ?? string.Empty).GetHashCode();
            }
        }

        private class TokenMagicCode
        {
            public UserTokenKey Key { get; set; }

            public string MagicCode { get; set; }

            public string UserToken { get; set; }
        }
    }
}<|MERGE_RESOLUTION|>--- conflicted
+++ resolved
@@ -37,31 +37,17 @@
 
             Conversation = new ConversationReference
             {
-<<<<<<< HEAD
-                return (ConnectionName ?? string.Empty).GetHashCode() +
-                    (UserId ?? string.Empty).GetHashCode() +
-                    (ChannelId ?? string.Empty).GetHashCode();
-            }
-        }
-
-        public string Locale { get; set; } = "en-us";
-
-        private class TokenMagicCode
-        {
-            public UserTokenKey Key { get; set; }
-
-            public string MagicCode { get; set; }
-
-            public string UserToken { get; set; }
-=======
                 ChannelId = channelId,
                 ServiceUrl = "https://test.com",
                 User = new ChannelAccount("user1", "User1"),
                 Bot = new ChannelAccount("bot", "Bot"),
                 Conversation = new ConversationAccount(false, "convo1", "Conversation1"),
             };
->>>>>>> 71a95281
-        }
+        }
+
+
+        public string Locale { get; set; } = "en-us";
+
 
         /// <summary>
         /// Initializes a new instance of the <see cref="TestAdapter"/> class.
