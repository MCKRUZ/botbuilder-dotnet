--- conflicted
+++ resolved
@@ -34,12 +34,8 @@
         /// <summary>
         /// Gets or sets an error handler to use to catche exceptions in the middleware or application.
         /// </summary>
-<<<<<<< HEAD
         /// <value>The error handler.</value>
-        public Func<ITurnContext, Exception, Task> ErrorHandler { get; set; }
-=======
         public Func<ITurnContext, Exception, Task> OnTurnError { get; set; }
->>>>>>> 94ff23a0
 
         /// <summary>
         /// Gets a list of the <see cref="IMiddleware"/> to use on each incoming activity.
