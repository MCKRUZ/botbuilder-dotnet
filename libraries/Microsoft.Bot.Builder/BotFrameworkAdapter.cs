--- conflicted
+++ resolved
@@ -7,7 +7,6 @@
 using System.Linq;
 using System.Net;
 using System.Net.Http;
-using System.Runtime.CompilerServices;
 using System.Security.Claims;
 using System.Security.Principal;
 using System.Text;
@@ -776,11 +775,7 @@
                     ServiceUrl = activity.ServiceUrl,
                     User = activity.From,
                 },
-<<<<<<< HEAD
-                MsAppId = (CredentialProvider as SimpleCredentialProvider)?.AppId,
-=======
                 MsAppId = appId,
->>>>>>> 0ccb39b2
             };
 
             var serializedState = JsonConvert.SerializeObject(tokenExchangeState);
@@ -845,11 +840,7 @@
                     ServiceUrl = null,
                     User = new ChannelAccount { Role = "user", Id = userId, },
                 },
-<<<<<<< HEAD
-                MsAppId = (CredentialProvider as SimpleCredentialProvider)?.AppId,
-=======
                 MsAppId = appId,
->>>>>>> 0ccb39b2
             };
 
             var serializedState = JsonConvert.SerializeObject(tokenExchangeState);
@@ -1097,19 +1088,6 @@
         /// <returns>An OAuth client for the bot.</returns>
         protected virtual async Task<OAuthClient> CreateOAuthApiClientAsync(ITurnContext turnContext, AppCredentials oAuthAppCredentials = null)
         {
-<<<<<<< HEAD
-            var botIdentity = (ClaimsIdentity)turnContext.TurnState.Get<IIdentity>(BotIdentityKey);
-            if (botIdentity == null)
-            {
-                throw new InvalidOperationException("An IIdentity is required in TurnState for this operation.");
-            }
-
-            var appId = botIdentity.Claims.FirstOrDefault(claim => claim.Type == AuthenticationConstants.AudienceClaim)?.Value;
-            if (string.IsNullOrWhiteSpace(appId))
-            {
-                throw new InvalidOperationException("Unable to get the bot AppId from the audience claim.");
-            }
-=======
             if (!OAuthClientConfig.EmulateOAuthCards &&
                 string.Equals(turnContext.Activity.ChannelId, "emulator", StringComparison.InvariantCultureIgnoreCase) &&
                 (await CredentialProvider.IsAuthenticationDisabledAsync().ConfigureAwait(false)))
@@ -1118,7 +1096,6 @@
             }
 
             var appId = GetBotAppId(turnContext);
->>>>>>> 0ccb39b2
 
             var clientKey = appId;
             clientKey += oAuthAppCredentials?.MicrosoftAppId;
