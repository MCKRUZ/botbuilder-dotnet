--- conflicted
+++ resolved
@@ -117,15 +117,9 @@
                     new Claim(AuthenticationConstants.AppIdClaim, botAppId)
                 });
 
-<<<<<<< HEAD
-                context.Services.Add<IIdentity>(BotIdentityKey, claimsIdentity);
-                var connectorClient = await this.CreateConnectorClientAsync(reference.ServiceUrl, claimsIdentity).ConfigureAwait(false);
-                context.Services.Add<IConnectorClient>(connectorClient);
-=======
                 context.Services.Add<IIdentity>("BotIdentity", claimsIdentity);
                 var connectorClient = await CreateConnectorClientAsync(reference.ServiceUrl, claimsIdentity).ConfigureAwait(false);
                 context.Services.Add(connectorClient);
->>>>>>> 3eb54b16
                 await RunPipeline(context, callback);
             }
         }
