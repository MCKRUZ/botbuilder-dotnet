<Project Sdk="Microsoft.NET.Sdk">
  <PropertyGroup>
    <Version Condition=" '$(BUILD_BUILDNUMBER)' == '' ">4.0.0-local</Version>
    <Version Condition=" '$(BUILD_BUILDNUMBER)' != '' ">$(BUILD_BUILDNUMBER)</Version>
    <PackageVersion Condition=" '$(PackageVersion)' == '' ">4.0.0-local</PackageVersion>
    <PackageVersion Condition=" '$(PackageVersion)' != '' ">$(PackageVersion)</PackageVersion>
  </PropertyGroup>

  <PropertyGroup>
    <TargetFramework>netstandard2.0</TargetFramework>
    <PackageId>Microsoft.Bot.Connector</PackageId>
    <Description>This library implements C# classes for using the Bot Framework Connector REST API.</Description>
    <Summary>Client REST API library for Microsoft Bot Framework Connector</Summary>
  </PropertyGroup>
  
  <PropertyGroup>
    <GeneratePackageOnBuild>true</GeneratePackageOnBuild>
    <Company>Microsoft</Company>
    <Authors>Microsoft</Authors>
    <Owners>microsoft, BotFramework, nugetbotbuilder</Owners>
    <Product>Microsoft Bot Connector</Product>
    <Copyright>© Microsoft Corporation. All rights reserved.</Copyright>
    <PackageProjectUrl>https://github.com/Microsoft/botbuilder-dotnet</PackageProjectUrl>
    <PackageIconUrl>http://docs.botframework.com/images/bot_icon.png</PackageIconUrl>
    <PackageLicenseUrl>https://github.com/Microsoft/BotBuilder/blob/master/LICENSE</PackageLicenseUrl>
    <PackageRequireLicenseAcceptance>true</PackageRequireLicenseAcceptance>
    <RepositoryUrl>https://github.com/Microsoft/botbuilder-dotnet</RepositoryUrl>
    <LicenseUrl>https://github.com/Microsoft/BotBuilder-dotnet/blob/master/LICENSE</LicenseUrl>
    <RepositoryType />
    <PackageTags>bots;ai;botframework;botbuilder</PackageTags>
    <NeutralLanguage />
  </PropertyGroup>

  <ItemGroup>
    <Compile Remove="node_modules\**" />
    <EmbeddedResource Remove="node_modules\**" />
    <None Remove="node_modules\**" />
  </ItemGroup>

  <ItemGroup>
    <None Remove="generateClient.cmd" />
  </ItemGroup>

  <ItemGroup>
    <PackageReference Include="Microsoft.IdentityModel.Protocols.OpenIdConnect" Version="5.2.0" />
    <PackageReference Include="Microsoft.Rest.ClientRuntime" Version="2.3.10" />
    <PackageReference Include="Microsoft.Bot.Schema" Version="4.0.0" />
    <PackageReference Include="Newtonsoft.Json" Version="10.0.3" />
<<<<<<< HEAD
    <!--<PackageReference Include="Microsoft.Bot.Schema" Version="4.0.0" />-->
=======
>>>>>>> 7d7aff3d
  </ItemGroup>

  <ItemGroup>
    <ProjectReference Include="..\Microsoft.Bot.Schema\Microsoft.Bot.Schema.csproj" />
  </ItemGroup>

</Project>
<|MERGE_RESOLUTION|>--- conflicted
+++ resolved
@@ -43,13 +43,9 @@
 
   <ItemGroup>
     <PackageReference Include="Microsoft.IdentityModel.Protocols.OpenIdConnect" Version="5.2.0" />
-    <PackageReference Include="Microsoft.Rest.ClientRuntime" Version="2.3.10" />
-    <PackageReference Include="Microsoft.Bot.Schema" Version="4.0.0" />
+    <PackageReference Include="Microsoft.Rest.ClientRuntime" Version="2.3.10" />    
     <PackageReference Include="Newtonsoft.Json" Version="10.0.3" />
-<<<<<<< HEAD
     <!--<PackageReference Include="Microsoft.Bot.Schema" Version="4.0.0" />-->
-=======
->>>>>>> 7d7aff3d
   </ItemGroup>
 
   <ItemGroup>
