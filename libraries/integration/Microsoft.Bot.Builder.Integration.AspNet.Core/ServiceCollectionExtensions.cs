--- conflicted
+++ resolved
@@ -1,102 +1,59 @@
-﻿// Copyright (c) Microsoft Corporation. All rights reserved.
-// Licensed under the MIT License.
-
-using System;
-using Microsoft.Bot.Connector.Authentication;
-using Microsoft.Extensions.DependencyInjection;
-using Microsoft.Extensions.Options;
-
-namespace Microsoft.Bot.Builder.Integration.AspNet.Core
-{
-    /// <summary>
-    /// Extension class for bot integration with ASP.NET Core 2.0 projects.
-    /// </summary>
-    /// <seealso cref="ApplicationBuilderExtensions"/>
-    /// <seealso cref="BotAdapter"/>
-    public static class ServiceCollectionExtensions
-    {
-        /// <summary>
-        /// Adds and configures services for a <typeparamref name="TBot">specified bot type</typeparamref> to the <see cref="IServiceCollection" />.
-        /// </summary>
-        /// <typeparam name="TBot">A concrete type of <see cref="IBot"/> that is to be registered and exposed to the Bot Framework.</typeparam>
-        /// <param name="services">The <see cref="IServiceCollection"/>.</param>
-        /// <param name="configureAction">A callback that can further be used to configure the bot.</param>
-        /// <returns>A reference to this instance after the operation has completed.</returns>
-        public static IServiceCollection AddBot<TBot>(this IServiceCollection services, Action<BotFrameworkOptions> configureAction = null)
-            where TBot : class, IBot
-<<<<<<< HEAD
-        {
-            if (services == null)
-            {
-                throw new ArgumentNullException(nameof(services));
-            }
-
-            if (configureAction != null)
-            {
-                services.Configure(configureAction);
-            }
-
-            services.PostConfigure<BotFrameworkOptions>(options =>
-            {
-                if (options.CredentialProvider == null)
-                {
-                    options.CredentialProvider = new SimpleCredentialProvider();
-                }
-            });
-
-            services.AddTransient<IBot, TBot>();
-
-            services.AddSingleton(sp =>
-            {
-                var options = sp.GetRequiredService<IOptions<BotFrameworkOptions>>().Value;
-                var botFrameworkAdapter = new BotFrameworkAdapter(options.CredentialProvider, options.ChannelProvider, options.ConnectorClientRetryPolicy, options.HttpClient);
-
-                botFrameworkAdapter.OnTurnError = options.OnTurnError;
-
-                foreach (var middleware in options.Middleware)
-                {
-                    botFrameworkAdapter.Use(middleware);
-                }
-
-                return botFrameworkAdapter;
-            });
-
-            return services;
-        }
-    }
-}
-=======
-        {
-            if (services == null)
-            {
-                throw new ArgumentNullException(nameof(services));
-            }
-
-            if (configureAction != null)
-            {
-                services.Configure(configureAction);
-            }
-
-            services.AddTransient<IBot, TBot>();
-
-            services.AddSingleton(sp =>
-            {
-                var options = sp.GetRequiredService<IOptions<BotFrameworkOptions>>().Value;
-                var botFrameworkAdapter = new BotFrameworkAdapter(options.CredentialProvider, options.ConnectorClientRetryPolicy, options.HttpClient)
-                {
-                    OnTurnError = options.OnTurnError,
-                };
-
-                foreach (var middleware in options.Middleware)
-                {
-                    botFrameworkAdapter.Use(middleware);
-                }
-
-                return botFrameworkAdapter;
-            });
-
-            return services;
-        }
-    }
-}
->>>>>>> 55404e72
+﻿// Copyright (c) Microsoft Corporation. All rights reserved.
+// Licensed under the MIT License.
+
+using System;
+using Microsoft.Bot.Connector.Authentication;
+using Microsoft.Extensions.DependencyInjection;
+using Microsoft.Extensions.Options;
+
+namespace Microsoft.Bot.Builder.Integration.AspNet.Core
+{
+    /// <summary>
+    /// Extension class for bot integration with ASP.NET Core 2.0 projects.
+    /// </summary>
+    /// <seealso cref="ApplicationBuilderExtensions"/>
+    /// <seealso cref="BotAdapter"/>
+    public static class ServiceCollectionExtensions
+    {
+        /// <summary>
+        /// Adds and configures services for a <typeparamref name="TBot">specified bot type</typeparamref> to the <see cref="IServiceCollection" />.
+        /// </summary>
+        /// <typeparam name="TBot">A concrete type of <see cref="IBot"/> that is to be registered and exposed to the Bot Framework.</typeparam>
+        /// <param name="services">The <see cref="IServiceCollection"/>.</param>
+        /// <param name="configureAction">A callback that can further be used to configure the bot.</param>
+        /// <returns>A reference to this instance after the operation has completed.</returns>
+        public static IServiceCollection AddBot<TBot>(this IServiceCollection services, Action<BotFrameworkOptions> configureAction = null)
+            where TBot : class, IBot
+        {
+            if (services == null)
+            {
+                throw new ArgumentNullException(nameof(services));
+            }
+
+            if (configureAction != null)
+            {
+                services.Configure(configureAction);
+            }
+
+            services.AddTransient<IBot, TBot>();
+
+            services.AddSingleton(sp =>
+            {
+                var options = sp.GetRequiredService<IOptions<BotFrameworkOptions>>().Value;
+                var botFrameworkAdapter = new BotFrameworkAdapter(options.CredentialProvider, options.ChannelProvider, options.ConnectorClientRetryPolicy, options.HttpClient)
+                {
+                    OnTurnError = options.OnTurnError,
+                };
+
+                foreach (var middleware in options.Middleware)
+                {
+                    botFrameworkAdapter.Use(middleware);
+                }
+
+                return botFrameworkAdapter;
+            });
+
+            return services;
+        }
+    }
+}