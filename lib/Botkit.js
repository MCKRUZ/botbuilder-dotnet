--- conflicted
+++ resolved
@@ -3,12 +3,9 @@
 var Facebookbot = require(__dirname + '/Facebook.js');
 var TwilioIPMbot = require(__dirname + '/TwilioIPMBot.js');
 var BotFrameworkBot = require(__dirname + '/BotFramework.js');
-<<<<<<< HEAD
-=======
 var SparkBot = require(__dirname + '/CiscoSparkbot.js');
 var ConsoleBot = require(__dirname + '/ConsoleBot.js');
 
->>>>>>> 6118c660
 module.exports = {
     core: CoreBot,
     slackbot: Slackbot,
@@ -16,9 +13,6 @@
     facebookbot: Facebookbot,
     twilioipmbot: TwilioIPMbot,
     botframeworkbot: BotFrameworkBot,
-<<<<<<< HEAD
     teamsbot: require(__dirname + '/Teams.js'),
-=======
     consolebot: ConsoleBot,
->>>>>>> 6118c660
 };