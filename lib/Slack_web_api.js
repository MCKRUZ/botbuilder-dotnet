--- conflicted
+++ resolved
@@ -235,13 +235,9 @@
 
         request.post(params, function(error, response, body) {
             bot.debug('Got response', error, body);
-<<<<<<< HEAD
-            if (response.statusCode == 429) {
-                return cb(new Error('Rate limit exceeded'));
-=======
+
             if (error) {
                 return cb(error);
->>>>>>> fac122b6
             }
 
             if (response.statusCode == 200) {
